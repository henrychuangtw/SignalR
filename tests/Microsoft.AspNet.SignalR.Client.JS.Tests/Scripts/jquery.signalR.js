--- conflicted
+++ resolved
@@ -529,14 +529,10 @@
             });
 
             connection.log("Negotiating with '" + url + "'.");
-<<<<<<< HEAD
-            $.ajax({
-                xhrFields: { withCredentials: connection.withCredentials },
-=======
 
             // Save the ajax negotiate request object so we can abort it if stop is called while the request is in flight.
             connection._.negotiateRequest = $.ajax({
->>>>>>> a0a002d7
+                xhrFields: { withCredentials: connection.withCredentials },
                 url: url,
                 global: false,
                 cache: false,
